// The MIT License (MIT)

// Copyright (c) 2014, 2016 traetox

// Permission is hereby granted, free of charge, to any person obtaining a copy
// of this software and associated documentation files (the "Software"), to deal
// in the Software without restriction, including without limitation the rights
// to use, copy, modify, merge, publish, distribute, sublicense, and/or sell
// copies of the Software, and to permit persons to whom the Software is
// furnished to do so, subject to the following conditions:

// The above copyright notice and this permission notice shall be included in all
// copies or substantial portions of the Software.

// THE SOFTWARE IS PROVIDED "AS IS", WITHOUT WARRANTY OF ANY KIND, EXPRESS OR
// IMPLIED, INCLUDING BUT NOT LIMITED TO THE WARRANTIES OF MERCHANTABILITY,
// FITNESS FOR A PARTICULAR PURPOSE AND NONINFRINGEMENT. IN NO EVENT SHALL THE
// AUTHORS OR COPYRIGHT HOLDERS BE LIABLE FOR ANY CLAIM, DAMAGES OR OTHER
// LIABILITY, WHETHER IN AN ACTION OF CONTRACT, TORT OR OTHERWISE, ARISING FROM,
// OUT OF OR IN CONNECTION WITH THE SOFTWARE OR THE USE OR OTHER DEALINGS IN THE
// SOFTWARE.

package speedtestdotnet

import (
	"errors"
	"fmt"
	"io"
	"net"
	"sort"
	"strconv"
	"strings"
	"time"
)

const (
	maxDownstreamTestCount = 4
	maxTransferSize        = 64 * 1024 * 1024
	defaultTransferSize    = 16 * 1024 * 1024
	pingTimeout            = time.Second * 5
	speedTestTimeout       = time.Second * 10
	cmdTimeout             = time.Second
	latencyMaxTestCount    = 60
	dataBlockSize          = 32 * 1024 //128KB
)

var (
	errInvalidServerResponse = errors.New("Invalid server response")
	errPingFailure           = errors.New("Failed to complete ping test")
	errDontBeADick           = errors.New("requested ping count too high")
	startBlockSize           = uint64(4096) //4KB
	dataBlock                []byte

	ErrTimeout = errors.New("Timeout")
)

func init() {
	base := []byte("ABCDEFGHIJ")
	dataBlock = make([]byte, dataBlockSize)
	for i := range dataBlock {
		dataBlock[i] = base[i%len(base)]
	}
}

type durations []time.Duration

func (ts *Testserver) ping(count int) ([]time.Duration, error) {
	var errRet []time.Duration
	if count > latencyMaxTestCount {
		return errRet, errDontBeADick
	}
	//establish connection to the host
	conn, err := net.DialTimeout("tcp", ts.Host, pingTimeout)
	if err != nil {
		return errRet, ErrTimeout
	}
	defer conn.Close()

	durs := []time.Duration{}
	buff := make([]byte, 256)
	for i := 0; i < count; i++ {
		t := time.Now()
		fmt.Fprintf(conn, "PING %d\n", uint(t.UnixNano()/1000000))
		conn.SetReadDeadline(time.Now().Add(pingTimeout))
		n, err := conn.Read(buff)
		if err != nil {
			return errRet, err
		}
		conn.SetReadDeadline(time.Time{})
		d := time.Since(t)
		flds := strings.Fields(strings.TrimRight(string(buff[0:n]), "\n"))
		if len(flds) != 2 {
			return errRet, errInvalidServerResponse
		}
		if flds[0] != "PONG" {
			return errRet, errInvalidServerResponse
		}
		if _, err = strconv.ParseInt(flds[1], 10, 64); err != nil {
			return errRet, errInvalidServerResponse
		}
		durs = append(durs, d)
	}
	if len(durs) != count {
		return errRet, errPingFailure
	}
	return durs, nil
}

// MedianPing runs a latency test against the server and stores the median latency
func (ts *Testserver) MedianPing(count int) (time.Duration, error) {
	var errRet time.Duration
	durs, err := ts.ping(count)
	if err != nil {
		return errRet, err
	}
	sort.Sort(durations(durs))
	ts.Latency = durs[count/2]
	return durs[count/2], nil
}

// Ping will run count number of latency tests and return the results of each
func (ts *Testserver) Ping(count int) ([]time.Duration, error) {
	return ts.ping(count)
}

// throwBytes chucks bytes at the remote server then listens for a response
func throwBytes(conn io.ReadWriter, count uint64) error {
	var writeBytes uint64
	var b []byte
	buff := make([]byte, 128)
	for writeBytes < count {
		if (count - writeBytes) >= uint64(len(dataBlock)) {
			b = dataBlock
		} else {
			b = dataBlock[0:(count - writeBytes)]
		}
		n, err := conn.Write(b)
		if err != nil {
			return err
		}
		writeBytes += uint64(n)
	}
	//read the response
	n, err := conn.Read(buff)
	if err != nil {
		return err
	}
	if n == 0 {
		return fmt.Errorf("Failed to get OK on upload")
	}
	if !strings.HasPrefix(string(buff[0:n]), "OK ") {
		return fmt.Errorf("Failed to get OK on upload")
	}
	return nil
}

// readBytes reads until we get a newline or an error
func readBytes(rdr io.Reader, count uint64) error {
	var rBytes uint64
	buff := make([]byte, 4096)
	for rBytes < count {
		n, err := rdr.Read(buff)
		if err != nil {
			return err
		}
		rBytes += uint64(n)
		if n == 0 {
			break
		}
		if buff[n-1] == '\n' {
			break
		}
	}
	if rBytes != count {
		return fmt.Errorf("Failed entire read: %d != %d", rBytes, count)
	}
	return nil
}

<<<<<<< HEAD
// Upstream measures upstream bandwidth in bps
func (ts *Testserver) Upstream(duration int) (uint64, error) {
=======
//Upstream measures upstream bandwidth in bps
func (ts *Testserver) Upstream(duration int, interface_id string) (uint64, error) {
>>>>>>> 6fef9cb8
	var currBps uint64
	sz := startBlockSize
// Find the network interface
	intf, err := net.InterfaceByName(interface_id)
	if err != nil {
		return 0, err
	}

	addrs, err := intf.Addrs()
	if err != nil {
		return 0, err
	}

	// Create a TCP address using the IP address of the interface
	tcpAddr := &net.TCPAddr{
		IP: addrs[0].(*net.IPNet).IP,
	}

	// Create a Dialer with LocalAddr set to the IP address of the interface
	dialer := net.Dialer{
		LocalAddr: tcpAddr,
		Timeout:   speedTestTimeout,
	}

	// Establish a connection to the speed test server
	conn, err := dialer.Dial("tcp", ts.Host)
	if err != nil {
		return 0, err
	}
	targetTestDuration := time.Second * time.Duration(duration)
	defer conn.Close()

	//we repeat the tests until we have a test that lasts at least N seconds
	for i := 0; i < maxDownstreamTestCount; i++ {
		//request a download of size sz and set a deadline
		if err = conn.SetWriteDeadline(time.Now().Add(cmdTimeout)); err != nil {
			return 0, err
		}
		cmdStr := fmt.Sprintf("UPLOAD %d 0\n", sz)
		if _, err := conn.Write([]byte(cmdStr)); err != nil {
			return 0, err
		}
		if err = conn.SetWriteDeadline(time.Time{}); err != nil {
			return 0, err
		}

		ts := time.Now() //set start time mark
		if err = conn.SetWriteDeadline(time.Now().Add(speedTestTimeout)); err != nil {
			return 0, err
		}
		if err := throwBytes(conn, sz-uint64(len(cmdStr))); err != nil {
			return 0, err
		}
		if err = conn.SetReadDeadline(time.Time{}); err != nil {
			return 0, err
		}
		//check if our test was a reasonable timespan
		dur := time.Since(ts)
		currBps = bps(sz, dur)
		if dur.Nanoseconds() > targetTestDuration.Nanoseconds() || sz >= maxTransferSize {
			_, err = fmt.Fprintf(conn, "QUIT\n")
			return bps(sz, dur), err
		}
		//test was too short, try again
		sz = calcNextSize(sz, dur)
		if sz > maxTransferSize {
			sz = maxTransferSize
		}
	}

	_, err = fmt.Fprintf(conn, "QUIT\n")
	return currBps, err
}
<<<<<<< HEAD

// Downstream measures upstream bandwidth in bps
func (ts *Testserver) Downstream(duration int) (uint64, error) {
=======
func (ts *Testserver) Downstream(duration int, interface_id string) (uint64, error) {
>>>>>>> 6fef9cb8
	var currBps uint64
	sz := startBlockSize

	intf, err := net.InterfaceByName(interface_id)
	if err != nil {
		return 0, err
	}

	addrs, err := intf.Addrs()
	if err != nil {
		return 0, err
	}

	// Create a TCP address using the IP address of the interface
	tcpAddr := &net.TCPAddr{
		IP: addrs[0].(*net.IPNet).IP,
	}

	// Create a Dialer with LocalAddr set to the IP address of the interface
	dialer := net.Dialer{
		LocalAddr: tcpAddr,
		Timeout:   speedTestTimeout,
	}

	// Establish a connection to the speed test server
	conn, err := dialer.Dial("tcp", ts.Host)
	if err != nil {
		return 0, err
	}
	defer conn.Close()

	targetTestDuration := time.Second * time.Duration(duration)
	//we repeat the tests until we have a test that lasts at least N seconds
	for i := 0; i < maxDownstreamTestCount; i++ {
		//request a download of size sz and set a deadline
		if err = conn.SetWriteDeadline(time.Now().Add(cmdTimeout)); err != nil {
			return 0, err
		}
		fmt.Fprintf(conn, "DOWNLOAD %d\n", sz)
		if err = conn.SetWriteDeadline(time.Time{}); err != nil {
			return 0, err
		}

		ts := time.Now() //set start time mark
		if err = conn.SetReadDeadline(time.Now().Add(speedTestTimeout)); err != nil {
			return 0, err
		}
		//read until we get a newline
		if err = readBytes(conn, sz); err != nil {
			return 0, err
		}
		if err = conn.SetReadDeadline(time.Time{}); err != nil {
			return 0, err
		}
		//check if our test was a reasonable timespan
		dur := time.Since(ts)
		currBps = bps(sz, dur)
		if dur.Nanoseconds() > targetTestDuration.Nanoseconds() || sz >= maxTransferSize {
			_, err = fmt.Fprintf(conn, "QUIT\n")
			return bps(sz, dur), err
		}
		//test was too short, try again
		sz = calcNextSize(sz, dur)
		if sz > maxTransferSize {
			sz = maxTransferSize
		}
	}

	_, err = fmt.Fprintf(conn, "QUIT\n")
	return currBps, err
}

// calcNextSize takes the current preformance metrics and
// attempts to calculate what the next size should be
func calcNextSize(b uint64, dur time.Duration) uint64 {
	if b == 0 {
		return startBlockSize
	}
	target := time.Second * 5
	return (b * uint64(target.Nanoseconds())) / uint64(dur.Nanoseconds())
}

// take the byte count and duration and calcuate a bits per second
func bps(byteCount uint64, dur time.Duration) uint64 {
	bits := byteCount * 8
	return uint64((bits * 1000000000) / uint64(dur.Nanoseconds()))
}

func (d durations) Len() int           { return len(d) }
func (d durations) Less(i, j int) bool { return d[i].Nanoseconds() < d[j].Nanoseconds() }
func (d durations) Swap(i, j int)      { d[i], d[j] = d[j], d[i] }<|MERGE_RESOLUTION|>--- conflicted
+++ resolved
@@ -177,34 +177,32 @@
 	return nil
 }
 
-<<<<<<< HEAD
 // Upstream measures upstream bandwidth in bps
-func (ts *Testserver) Upstream(duration int) (uint64, error) {
-=======
-//Upstream measures upstream bandwidth in bps
 func (ts *Testserver) Upstream(duration int, interface_id string) (uint64, error) {
->>>>>>> 6fef9cb8
 	var currBps uint64
 	sz := startBlockSize
-// Find the network interface
-	intf, err := net.InterfaceByName(interface_id)
-	if err != nil {
-		return 0, err
-	}
-
-	addrs, err := intf.Addrs()
-	if err != nil {
-		return 0, err
-	}
-
-	// Create a TCP address using the IP address of the interface
-	tcpAddr := &net.TCPAddr{
-		IP: addrs[0].(*net.IPNet).IP,
+	var localAddr *net.TCPAddr
+	if interface_id != `` {
+		// if a source interface is specified, resolve it and set the localAddr for the dialer
+		intf, err := net.InterfaceByName(interface_id)
+		if err != nil {
+			return 0, err
+		}
+
+		addrs, err := intf.Addrs()
+		if err != nil {
+			return 0, err
+		}
+
+		// Create a TCP address using the IP address of the interface
+		localAddr = &net.TCPAddr{
+			IP: addrs[0].(*net.IPNet).IP,
+		}
 	}
 
 	// Create a Dialer with LocalAddr set to the IP address of the interface
 	dialer := net.Dialer{
-		LocalAddr: tcpAddr,
+		LocalAddr: localAddr,
 		Timeout:   speedTestTimeout,
 	}
 
@@ -257,34 +255,33 @@
 	_, err = fmt.Fprintf(conn, "QUIT\n")
 	return currBps, err
 }
-<<<<<<< HEAD
 
 // Downstream measures upstream bandwidth in bps
-func (ts *Testserver) Downstream(duration int) (uint64, error) {
-=======
 func (ts *Testserver) Downstream(duration int, interface_id string) (uint64, error) {
->>>>>>> 6fef9cb8
 	var currBps uint64
 	sz := startBlockSize
-
-	intf, err := net.InterfaceByName(interface_id)
-	if err != nil {
-		return 0, err
-	}
-
-	addrs, err := intf.Addrs()
-	if err != nil {
-		return 0, err
-	}
-
-	// Create a TCP address using the IP address of the interface
-	tcpAddr := &net.TCPAddr{
-		IP: addrs[0].(*net.IPNet).IP,
+	var localAddr *net.TCPAddr
+	if interface_id != `` {
+		// if a source interface is specified, resolve it and set the localAddr for the dialer
+		intf, err := net.InterfaceByName(interface_id)
+		if err != nil {
+			return 0, err
+		}
+
+		addrs, err := intf.Addrs()
+		if err != nil {
+			return 0, err
+		}
+
+		// Create a TCP address using the IP address of the interface
+		localAddr = &net.TCPAddr{
+			IP: addrs[0].(*net.IPNet).IP,
+		}
 	}
 
 	// Create a Dialer with LocalAddr set to the IP address of the interface
 	dialer := net.Dialer{
-		LocalAddr: tcpAddr,
+		LocalAddr: localAddr,
 		Timeout:   speedTestTimeout,
 	}
 
